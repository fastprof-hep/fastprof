--- conflicted
+++ resolved
@@ -9,9 +9,5 @@
 from .samplers        import ScanSampler, OptiSampler
 from .fit_data        import FitResult, Raster, PLRData
 from .calculators     import TMuCalculator, QMuCalculator, QMuTildaCalculator
-<<<<<<< HEAD
 from .model_tools     import ModelMerger, ModelReparam, ParBound
-=======
-from .scans           import UpperLimitScan
-from .model_tools     import ParBound
->>>>>>> 561ffa31
+from .scans           import UpperLimitScan