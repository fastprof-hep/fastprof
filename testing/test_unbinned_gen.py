--- conflicted
+++ resolved
@@ -2,11 +2,7 @@
 import matplotlib.pyplot as plt
 from fastprof import Model, ScanSampler, OptiSampler
 
-<<<<<<< HEAD
-model = Model.create('fastprof/models/highMass-1164.json')
-=======
 model = Model.create('models/highMass-1164.json')
->>>>>>> 212b8fa1
 
 gen_mu = 3
 print('Will generate the following hypothesis: ', gen_mu)
