#! /usr/bin/env python

__doc__ = "Compute limits from sampling distributions"
__author__ = "Nicolas Berger <Nicolas.Berger@cern.ch"

import os, sys
from argparse import ArgumentParser, ArgumentDefaultsHelpFormatter
import matplotlib.pyplot as plt
import numpy as np
import copy
import json

from fastprof import Model, Data, Samples, CLsSamples, OptiSampler, OptiMinimizer, Raster, QMuCalculator, QMuTildaCalculator, ParBound

####################################################################################################################################
###

<<<<<<< HEAD
parser = ArgumentParser("compute_limits.py", formatter_class=ArgumentDefaultsHelpFormatter)
parser.description = __doc__
parser.add_argument("-m", "--model-file"    , type=str  , required=True , help="Name of JSON file defining model")
parser.add_argument("-f", "--fits-file"     , type=str  , required=True , help="Name of JSON file containing full-model fit results")
parser.add_argument("-n", "--ntoys"         , type=int  , default=10000 , help="Number of pseudo-datasets to produce")
parser.add_argument("-s", "--seed"          , type=int  , default='0'   , help="Seed to use for random number generation")
parser.add_argument("-c", "--cl"            , type=float, default=0.95  , help="Set loose constraints at specified N_sigmas on free NPs to avoid flat directions")
parser.add_argument("-o", "--output-file"   , type=str  , required=True , help="Name of output file")
parser.add_argument("-%", "--print-freq"    , type=int  , default=1000  , help="Verbosity level")
parser.add_argument("-d", "--data-file"     , type=str  , default=None  , help="Perform checks using the dataset stored in the specified JSON file")
parser.add_argument("-a", "--asimov"        , type=float, default=None  , help="Perform checks using an Asimov dataset for the specified POI value")
parser.add_argument("-i", "--iterations"    , type=int  , default=1     , help="Number of iterations to perform for NP computation")
parser.add_argument(      "--regularize"    , type=float, default=None  , help="Set loose constraints at specified N_sigmas on free NPs to avoid flat directions")
parser.add_argument("-t", "--test-statistic", type=str  , default='q~mu', help="Test statistic to use")
parser.add_argument(      "--break-locks"   , action='store_true'       , help="Allow breaking locks from other sample production jobs")
parser.add_argument(      "--debug"         , action='store_true'       , help="Produce debugging output")
parser.add_argument(      "--bands"         , type=int  , default=None  , help="Number of bands to show")
parser.add_argument(      "--marker"        , type=str  , default=''    , help="Marker type for plots")
parser.add_argument("-b", "--batch-mode"    , action='store_true'       , help="Batch mode: no plots shown")
parser.add_argument(      "--truncate-dist" , type=float, default=None  , help="Truncate high p-values (just below 1) to get reasonable bands")
parser.add_argument(      "--bounds"        , type=str  , default=None  , help="Parameter bounds in the form name1:[min]:[max],name2:[min]:[max],...")
parser.add_argument(      "--sethypo"       , type=str  , default=''    , help="Change hypo parameter values, in the form par1=val1,par2=val2,...")
parser.add_argument("-v", "--verbosity"     , type=int  , default=0     , help="Verbosity level")

options = parser.parse_args()
if not options :
  parser.print_help()
  sys.exit(0)

model = Model.create(options.model_file)
if model == None : raise ValueError('No valid model definition found in file %s.' % options.model_file)
if options.regularize != None : model.set_gamma_regularization(options.regularize)

res = FitResults(model, options.fits_file)
fit_results = res.fit_results

if options.data_file :
  data = Data(model).load(options.data_file)
  if data == None : raise ValueError('No valid dataset definition found in file %s.' % options.data_file)
  print('Using dataset stored in file %s.' % options.data_file)
elif options.asimov != None :
  data = Data(model).set_expected(model.expected_pars(options.asimov))
  print('Using Asimov dataset with %s = %g.' % (res.poi_name, options.asimov))
else :
  data = Data(model).load(options.model_file)
  if data == None : raise ValueError('No valid dataset definition found in file %s.' % options.data_file)
  print('Using dataset stored in file %s.' % options.model_file)

mu0 = res.poi_initial_value
poi_bounds = (res.poi_min, res.poi_max)

bounds = []
if options.bounds :
  bound_specs = options.bounds.split(',')
  try :
    for spec in bound_specs :
      fields = spec.split(':')
      bounds.append(ParBound(fields[0], float(fields[1]) if fields[1] != '' else None, float(fields[2]) if fields[2] != '' else None))
  except Exception as inst:
    print('ERROR: could not parse parameter bound specification "%s", expected in the form name1:[min]:[max],name2:[min]:[max],...' % options.bounds)
    raise(inst)

# Check the fastprof CLs against the ones in the reference: in principle this should match well,
# otherwise it means what we generate isn't exactly comparable to the observation, which would be a problem...
print('Check CL computed from fast model against those of the full model (a large difference would require to correct the sampling distributions) :')
if options.test_statistic == 'q~mu' :
  calc = QMuTildaCalculator(OptiMinimizer(data, mu0, poi_bounds), res)
elif options.test_statistic == 'q_mu' :
  calc = QMuCalculator(OptiMinimizer(data, mu0, poi_bounds), res)
else:
  raise ValueError('Unknown test statistic %s.' % options.test_statistic)
calc.fill_qpv()
calc.fill_fast_results()
res.print(verbosity=1)

if options.seed != None : np.random.seed(options.seed)
niter = options.iterations
samplers_clsb = []
samplers_cl_b = []
for fit_result in res.fit_results :
  test_hypo = fit_result['hypo_pars']
  if options.sethypo != '' :
    try:
      sets = [ v.replace(' ', '').split('=') for v in options.sethypo.split(',') ]
      for (var, val) in sets :
        if not var in test_hypo :
          raise ValueError("Cannot find '%s' among hypothesis parameters." % var)
        test_hypo[var] = float(val)
        print("INFO : setting %s=%g in hypothesis for %s = %g" % (var, float(val), model.poi_name, test_hypo.poi))
    except Exception as inst :
      print(inst)
      raise ValueError("ERROR : invalid variable assignment string '%s'." % options.sethypo)
  tmu_0 = fit_result['fast_tmu_0']
  gen0_hypo = copy.deepcopy(test_hypo).set_poi(0)
  samplers_clsb.append(OptiSampler(model, test_hypo, mu0=mu0, poi_bounds=poi_bounds, bounds=bounds, print_freq=options.print_freq, debug=options.debug, niter=niter, tmu_A=tmu_0, tmu_0=tmu_0))
  samplers_cl_b.append(OptiSampler(model, test_hypo, mu0=mu0, poi_bounds=poi_bounds, bounds=bounds, print_freq=options.print_freq, debug=options.debug, niter=niter, tmu_A=tmu_0, tmu_0=tmu_0, gen_hypo=gen0_hypo))

opti_samples = CLsSamples( \
  Samples(samplers_clsb, options.output_file), \
  Samples(samplers_cl_b, options.output_file + '_clb')) \
  .generate_and_save(options.ntoys, break_locks=options.break_locks)

if options.truncate_dist : opti_samples.cut(None, options.truncate_dist)

for fit_result in fit_results :
  fit_result['sampling_pv' ] = opti_samples.clsb.pv(fit_result[res.poi_name], fit_result['pv'])
  fit_result['sampling_clb'] = opti_samples.cl_b.pv(fit_result[res.poi_name], fit_result['pv'])
  fit_result['sampling_cls'] = opti_samples.pv     (fit_result[res.poi_name], fit_result['pv'])

if options.bands :
  sampling_bands = opti_samples.bands(options.bands)
  for band in np.linspace(-options.bands, options.bands, 2*options.bands + 1) :
    for fit_result, band_point in zip(fit_results, sampling_bands[band]) : fit_result['sampling_cls_%+d' % band] = band_point

res.print(verbosity=1)

limit_asy_full_clsb = calc.limit('pv'          , options.cl)
limit_asy_fast_clsb = calc.limit('fast_pv'     , options.cl)
limit_sampling_clsb = calc.limit('sampling_pv' , options.cl)
limit_asy_full_cls  = calc.limit('cls'         , options.cl)
limit_asy_fast_cls  = calc.limit('fast_cls'    , options.cl)
limit_sampling_cls  = calc.limit('sampling_cls', options.cl)

if options.bands :
  limit_sampling_cls_bands = {}
  for band in np.linspace(-options.bands, options.bands, 2*options.bands + 1) :
    limit_sampling_cls_bands[band] = calc.limit('sampling_cls_%+d' % band, options.cl)

# Print results
if limit_asy_full_clsb : print('Asymptotics, full model, CLsb : UL(%g%%) = %g (N_signal = %g)' % (100*options.cl, limit_asy_full_clsb, np.sum(model.s_exp(model.expected_pars(limit_asy_full_clsb)))))
if limit_asy_fast_clsb : print('Asymptotics, fast model, CLsb : UL(%g%%) = %g (N_signal = %g)' % (100*options.cl, limit_asy_fast_clsb, np.sum(model.s_exp(model.expected_pars(limit_asy_fast_clsb)))))
if limit_sampling_clsb : print('Sampling   , fast model, CLsb : UL(%g%%) = %g (N_signal = %g)' % (100*options.cl, limit_sampling_clsb, np.sum(model.s_exp(model.expected_pars(limit_sampling_clsb)))))
if limit_asy_full_cls  : print('Asymptotics, full model, CLs  : UL(%g%%) = %g (N_signal = %g)' % (100*options.cl, limit_asy_full_cls , np.sum(model.s_exp(model.expected_pars(limit_asy_full_cls )))))
if limit_asy_fast_cls  : print('Asymptotics, fast model, CLs  : UL(%g%%) = %g (N_signal = %g)' % (100*options.cl, limit_asy_fast_cls , np.sum(model.s_exp(model.expected_pars(limit_asy_fast_cls )))))
if limit_sampling_cls  : print('Sampling   , fast model, CLs  : UL(%g%%) = %g (N_signal = %g)' % (100*options.cl, limit_sampling_cls , np.sum(model.s_exp(model.expected_pars(limit_sampling_cls )))))

if options.bands :
  for band in np.linspace(-options.bands, options.bands, 2*options.bands + 1) :
    if limit_sampling_cls_bands[band] :
      print('Expected limit band, fast model, %+d sigma band : UL(%g%%) = %g (N_signal = %g)' % (band, 100*options.cl, limit_sampling_cls_bands[band], np.sum(model.s_exp(model.expected_pars(limit_sampling_cls_bands[band])))))

# Plot results
if not options.batch_mode :
  plt.ion()
  fig1 = plt.figure(1)
  plt.suptitle('$CL_{s+b}$')
  plt.xlabel(model.poi_name)
  plt.ylabel('$CL_{s+b}$')
  plt.plot(res.hypos, [ fit_result['pv']          for fit_result in fit_results ], options.marker + 'r:' , label = 'Asymptotics')
  plt.plot(res.hypos, [ fit_result['sampling_pv'] for fit_result in fit_results ], options.marker + 'b-'  , label = 'Sampling')
  plt.legend(loc=1) # 1 -> upper right
  plt.axhline(y=1 - options.cl, color='k', linestyle='dotted')

  fig2 = plt.figure(2)
  plt.suptitle('$CL_s$')
  plt.xlabel(model.poi_name)
  plt.ylabel('$CL_s$')
  if options.bands :
    opti_samples.plot_bands(options.bands)
  plt.plot(res.hypos, [ fit_result['cls']          for fit_result in fit_results ], options.marker + 'r:' , label = 'Asymptotics')
  plt.plot(res.hypos, [ fit_result['sampling_cls'] for fit_result in fit_results ], options.marker + 'b-'  , label = 'Sampling')
  plt.legend(loc=1) # 1 -> upper right
  plt.axhline(y=1 - options.cl, color='k', linestyle='dotted')
  fig1.savefig(options.output_file + '_clsb.pdf')
  fig2.savefig(options.output_file + '_cls.pdf')
  plt.show()

jdict = {}
jdict['cl'] = options.cl
jdict['poi'] = model.poi_name
jdict['limit_sampling_CLs'] = limit_sampling_cls
jdict['limit_asymptotics_CLs'] = limit_asy_full_cls
jdict['limit_asymptotics_CLs_fast'] = limit_asy_fast_cls
jdict['limit_sampling_CLsb'] = limit_sampling_clsb
jdict['limit_asymptotics_CLsb'] = limit_asy_full_clsb
jdict['limit_asymptotics_CLsb_fast'] = limit_asy_fast_clsb

if options.bands :
  for band in np.linspace(-options.bands, options.bands, 2*options.bands + 1) :
    jdict['limit_sampling_CLs_expected_band_%+d' % band] = limit_sampling_cls_bands[band]

with open(options.output_file + '_results.json', 'w') as fd:
  json.dump(jdict, fd, ensure_ascii=True, indent=3)
=======
def run(argv = None) :
  parser = ArgumentParser("compute_limits.py", formatter_class=ArgumentDefaultsHelpFormatter)
  parser.description = __doc__
  parser.add_argument("-m", "--model-file"    , type=str  , required=True , help="Name of JSON file defining model")
  parser.add_argument("-f", "--fits-file"     , type=str  , required=True , help="Name of JSON file containing full-model fit results")
  parser.add_argument("-n", "--ntoys"         , type=int  , default=10000 , help="Number of pseudo-datasets to produce")
  parser.add_argument("-s", "--seed"          , type=int  , default='0'   , help="Seed to use for random number generation")
  parser.add_argument("-c", "--cl"            , type=float, default=0.95  , help="Set loose constraints at specified N_sigmas on free NPs to avoid flat directions")
  parser.add_argument("-o", "--output-file"   , type=str  , required=True , help="Name of output file")
  parser.add_argument("-%", "--print-freq"    , type=int  , default=1000  , help="Verbosity level")
  parser.add_argument("-d", "--data-file"     , type=str  , default=None  , help="Perform checks using the dataset stored in the specified JSON file")
  parser.add_argument("-a", "--asimov"        , type=float, default=None  , help="Perform checks using an Asimov dataset for the specified POI value")
  parser.add_argument("-i", "--iterations"    , type=int  , default=1     , help="Number of iterations to perform for NP computation")
  parser.add_argument(      "--regularize"    , type=float, default=None  , help="Set loose constraints at specified N_sigmas on free NPs to avoid flat directions")
  parser.add_argument("-t", "--test-statistic", type=str  , default='q~mu', help="Test statistic to use")
  parser.add_argument(      "--break-locks"   , action='store_true'       , help="Allow breaking locks from other sample production jobs")
  parser.add_argument(      "--debug"         , action='store_true'       , help="Produce debugging output")
  parser.add_argument(      "--bands"         , type=int  , default=None  , help="Number of bands to show")
  parser.add_argument(      "--marker"        , type=str  , default=''    , help="Marker type for plots")
  parser.add_argument("-b", "--batch-mode"    , action='store_true'       , help="Batch mode: no plots shown")
  parser.add_argument(      "--truncate-dist" , type=float, default=None  , help="Truncate high p-values (just below 1) to get reasonable bands")
  parser.add_argument(      "--bounds"        , type=str  , default=None  , help="Parameter bounds in the form name1:[min]:[max],name2:[min]:[max],...")
  parser.add_argument(      "--sethypo"       , type=str  , default=''    , help="Change hypo parameter values, in the form par1=val1,par2=val2,...")
  parser.add_argument("-v", "--verbosity"     , type=int  , default=1     , help="Verbosity level")

  options = parser.parse_args(argv)
  if not options :
    parser.print_help()
    sys.exit(0)

  model = Model.create(options.model_file)
  if model == None : raise ValueError('No valid model definition found in file %s.' % options.model_file)
  if options.regularize != None : model.set_gamma_regularization(options.regularize)

  raster = Raster('data', model=model, filename=options.fits_file)

  if options.sethypo != '' :
    try:
      sets = [ v.replace(' ', '').split('=') for v in options.sethypo.split(',') ]
      for plr_data in raster.plr_data.values() :
        for (var, val) in sets :
          if not var in plr_data.hypo : raise ValueError("Cannot find '%s' among hypothesis parameters." % var)
          plr_data.ref_pars[var] = float(val)
          print("INFO : setting %s=%g in reference parameters for %s" % (var, float(val), model.poi_name, plr_data.hypoi))
    except Exception as inst :
      print(inst)
      raise ValueError("ERROR : invalid hypo assignment string '%s'." % options.sethypo)

  if options.data_file :
    data = Data(model).load(options.data_file)
    if data == None : raise ValueError('No valid dataset definition found in file %s.' % options.data_file)
    print('Using dataset stored in file %s.' % options.data_file)
  elif options.asimov != None :
    data = Data(model).set_expected(model.expected_pars(options.asimov))
    print('Using Asimov dataset with %s = %g.' % (res.poi_name, options.asimov))
  else :
    data = Data(model).load(options.model_file)
    if data == None : raise ValueError('No valid dataset definition found in file %s.' % options.data_file)
    print('Using dataset stored in file %s.' % options.model_file)

  bounds = []
  if options.bounds :
    bound_specs = options.bounds.split(',')
    try :
      for spec in bound_specs :
        fields = spec.split(':')
        bounds.append(ParBound(fields[0], float(fields[1]) if fields[1] != '' else None, float(fields[2]) if fields[2] != '' else None))
    except Exception as inst:
      print('ERROR: could not parse parameter bound specification "%s", expected in the form name1:[min]:[max],name2:[min]:[max],...' % options.bounds)
      raise(inst)

  if options.test_statistic == 'q~mu' :
    if len(raster.pois()) > 1 : raise ValueError('Currently not supporting more than 1 POI for this operation')
    poi = raster.pois()[list(raster.pois())[0]]
    calc = QMuTildaCalculator(OptiMinimizer(poi.initial_value, (poi.min_value, poi.max_value)))
  elif options.test_statistic == 'q_mu' :
    if len(raster.pois()) > 1 : raise ValueError('Currently not supporting more than 1 POI for this operation')
    poi = raster.pois()[list(raster.pois())[0]]
    calc = QMuCalculator(OptiMinimizer(poi.initial_value, (poi.min_value, poi.max_value)))
  else :
    raise ValueError('Unknown test statistic %s' % options.test_statistic)

  # Check the fastprof CLs against the ones in the reference: in principle this should match well,
  # otherwise it means what we generate isn't exactly comparable to the observation, which would be a problem...
  print('Check CL computed from fast model against those of the full model (a large difference would require to correct the sampling distributions) :')
  calc.fill_all_pv(raster)
  faster = calc.compute_fast_results(raster, data)
  raster.print(verbosity = options.verbosity, other=faster)

  if options.seed != None : np.random.seed(options.seed)
  niter = options.iterations
  samplers_clsb = []
  samplers_cl_b = []

  print('Running with POI %s, bounds %s, and %d iteration(s).' % (str(poi), str(bounds), niter))

  for plr_data, fast_plr_data in zip(raster.plr_data.values(), faster.plr_data.values()) :
    test_hypo = plr_data.hypo
    tmu_0 = fast_plr_data.test_statistics['tmu_0']
    gen0_hypo = copy.deepcopy(test_hypo).set(list(model.pois)[0], 0)
    samplers_clsb.append(OptiSampler(model, test_hypo, poi.initial_value, (poi.min_value, poi.max_value), bounds, print_freq=options.print_freq, debug=options.debug, niter=niter, tmu_A=tmu_0, tmu_0=tmu_0))
    samplers_cl_b.append(OptiSampler(model, test_hypo, poi.initial_value, (poi.min_value, poi.max_value), bounds, print_freq=options.print_freq, debug=options.debug, niter=niter, tmu_A=tmu_0, tmu_0=tmu_0, gen_hypo=gen0_hypo))

  opti_samples = CLsSamples( \
    Samples(samplers_clsb, options.output_file), \
    Samples(samplers_cl_b, options.output_file + '_clb')) \
    .generate_and_save(options.ntoys, break_locks=options.break_locks)

  if options.truncate_dist : opti_samples.cut(None, options.truncate_dist)

  for plr_data in raster.plr_data.values() :
    plr_data.pvs['sampling_pv' ] = opti_samples.clsb.pv(plr_data.hypo[poi.name], plr_data.pvs['pv'])
    plr_data.pvs['sampling_clb'] = opti_samples.cl_b.pv(plr_data.hypo[poi.name], plr_data.pvs['pv'])
    plr_data.pvs['sampling_cls'] = opti_samples.pv     (plr_data.hypo[poi.name], plr_data.pvs['pv'])

  if options.bands :
    sampling_bands = opti_samples.bands(options.bands)
    for band in np.linspace(-options.bands, options.bands, 2*options.bands + 1) :
      for plr_data, band_point in zip(raster.plr_data.values(), sampling_bands[band]) : plr_data.pvs['sampling_cls_%+d' % band] = band_point

  def limit(rast, key, description) :
    limit_value = rast.compute_limit(key, 1 - options.cl)
    if limit_value : print(description + ' : UL(%g%%) = %g (N = %s)' % (100*options.cl, limit_value, str(model.n_exp(model.expected_pars(limit_value)).sum(axis=1))) )

  raster.print(keys=[ 'sampling_pv' ], verbosity=1)

  limit_asy_full_clsb = limit(raster, 'pv'          , 'Asymptotics, full model, CLsb')
  limit_asy_fast_clsb = limit(faster, 'pv'          , 'Asymptotics, fast model, CLsb')
  limit_sampling_clsb = limit(raster, 'sampling_pv' , 'Sampling   , fast model, CLsb')
  limit_asy_full_cls  = limit(raster, 'cls'         , 'Asymptotics, full model, CLs ')
  limit_asy_fast_cls  = limit(faster, 'cls'         , 'Asymptotics, fast model, CLs ')
  limit_sampling_cls  = limit(raster, 'sampling_cls', 'Sampling   , fast model, CLs ')

  if options.bands :
    limit_sampling_cls_bands = {}
    for band in np.linspace(-options.bands, options.bands, 2*options.bands + 1) :
      limit_sampling_cls_bands[band] = limit('sampling_cls_%+d' % band, 'Expected limit band, fast model, %+d sigma band')

  # Plot results
  if not options.batch_mode :
    plt.ion()
    fig1 = plt.figure(1)
    plt.suptitle('$CL_{s+b}$')
    plt.xlabel(list(model.pois)[0])
    plt.ylabel('$CL_{s+b}$')
    plt.plot([ hypo[poi.name] for hypo in raster.plr_data ], [ plr_data.pvs['pv']          for plr_data in raster.plr_data.values() ], options.marker + 'r:' , label = 'Asymptotics')
    plt.plot([ hypo[poi.name] for hypo in raster.plr_data ], [ plr_data.pvs['sampling_pv'] for plr_data in raster.plr_data.values() ], options.marker + 'b-' , label = 'Sampling')
    plt.legend(loc=1) # 1 -> upper right
    plt.axhline(y=1 - options.cl, color='k', linestyle='dotted')

    fig2 = plt.figure(2)
    plt.suptitle('$CL_s$')
    plt.xlabel(list(model.pois)[0])
    plt.ylabel('$CL_s$')
    if options.bands :
      opti_samples.plot_bands(options.bands)
    plt.plot([ hypo[poi.name] for hypo in raster.plr_data ], [ plr_data.pvs['cls']          for plr_data in raster.plr_data.values() ], options.marker + 'r:' , label = 'Asymptotics')
    plt.plot([ hypo[poi.name] for hypo in raster.plr_data ], [ plr_data.pvs['sampling_cls'] for plr_data in raster.plr_data.values() ], options.marker + 'b-' , label = 'Sampling')
    plt.legend(loc=1) # 1 -> upper right
    plt.axhline(y=1 - options.cl, color='k', linestyle='dotted')
    fig1.savefig(options.output_file + '_clsb.pdf')
    fig2.savefig(options.output_file + '_cls.pdf')
    plt.show()

  jdict = {}
  jdict['cl'] = options.cl
  jdict['poi'] = list(model.pois)[0]
  jdict['limit_sampling_CLs'] = limit_sampling_cls
  jdict['limit_asymptotics_CLs'] = limit_asy_full_cls
  jdict['limit_asymptotics_CLs_fast'] = limit_asy_fast_cls
  jdict['limit_sampling_CLsb'] = limit_sampling_clsb
  jdict['limit_asymptotics_CLsb'] = limit_asy_full_clsb
  jdict['limit_asymptotics_CLsb_fast'] = limit_asy_fast_clsb

  if options.bands :
    for band in np.linspace(-options.bands, options.bands, 2*options.bands + 1) :
      jdict['limit_sampling_CLs_expected_band_%+d' % band] = limit_sampling_cls_bands[band]

  with open(options.output_file + '_results.json', 'w') as fd:
    json.dump(jdict, fd, ensure_ascii=True, indent=3)

if __name__ == '__main__':
  run()
>>>>>>> 0b6d2266
<|MERGE_RESOLUTION|>--- conflicted
+++ resolved
@@ -15,191 +15,6 @@
 ####################################################################################################################################
 ###
 
-<<<<<<< HEAD
-parser = ArgumentParser("compute_limits.py", formatter_class=ArgumentDefaultsHelpFormatter)
-parser.description = __doc__
-parser.add_argument("-m", "--model-file"    , type=str  , required=True , help="Name of JSON file defining model")
-parser.add_argument("-f", "--fits-file"     , type=str  , required=True , help="Name of JSON file containing full-model fit results")
-parser.add_argument("-n", "--ntoys"         , type=int  , default=10000 , help="Number of pseudo-datasets to produce")
-parser.add_argument("-s", "--seed"          , type=int  , default='0'   , help="Seed to use for random number generation")
-parser.add_argument("-c", "--cl"            , type=float, default=0.95  , help="Set loose constraints at specified N_sigmas on free NPs to avoid flat directions")
-parser.add_argument("-o", "--output-file"   , type=str  , required=True , help="Name of output file")
-parser.add_argument("-%", "--print-freq"    , type=int  , default=1000  , help="Verbosity level")
-parser.add_argument("-d", "--data-file"     , type=str  , default=None  , help="Perform checks using the dataset stored in the specified JSON file")
-parser.add_argument("-a", "--asimov"        , type=float, default=None  , help="Perform checks using an Asimov dataset for the specified POI value")
-parser.add_argument("-i", "--iterations"    , type=int  , default=1     , help="Number of iterations to perform for NP computation")
-parser.add_argument(      "--regularize"    , type=float, default=None  , help="Set loose constraints at specified N_sigmas on free NPs to avoid flat directions")
-parser.add_argument("-t", "--test-statistic", type=str  , default='q~mu', help="Test statistic to use")
-parser.add_argument(      "--break-locks"   , action='store_true'       , help="Allow breaking locks from other sample production jobs")
-parser.add_argument(      "--debug"         , action='store_true'       , help="Produce debugging output")
-parser.add_argument(      "--bands"         , type=int  , default=None  , help="Number of bands to show")
-parser.add_argument(      "--marker"        , type=str  , default=''    , help="Marker type for plots")
-parser.add_argument("-b", "--batch-mode"    , action='store_true'       , help="Batch mode: no plots shown")
-parser.add_argument(      "--truncate-dist" , type=float, default=None  , help="Truncate high p-values (just below 1) to get reasonable bands")
-parser.add_argument(      "--bounds"        , type=str  , default=None  , help="Parameter bounds in the form name1:[min]:[max],name2:[min]:[max],...")
-parser.add_argument(      "--sethypo"       , type=str  , default=''    , help="Change hypo parameter values, in the form par1=val1,par2=val2,...")
-parser.add_argument("-v", "--verbosity"     , type=int  , default=0     , help="Verbosity level")
-
-options = parser.parse_args()
-if not options :
-  parser.print_help()
-  sys.exit(0)
-
-model = Model.create(options.model_file)
-if model == None : raise ValueError('No valid model definition found in file %s.' % options.model_file)
-if options.regularize != None : model.set_gamma_regularization(options.regularize)
-
-res = FitResults(model, options.fits_file)
-fit_results = res.fit_results
-
-if options.data_file :
-  data = Data(model).load(options.data_file)
-  if data == None : raise ValueError('No valid dataset definition found in file %s.' % options.data_file)
-  print('Using dataset stored in file %s.' % options.data_file)
-elif options.asimov != None :
-  data = Data(model).set_expected(model.expected_pars(options.asimov))
-  print('Using Asimov dataset with %s = %g.' % (res.poi_name, options.asimov))
-else :
-  data = Data(model).load(options.model_file)
-  if data == None : raise ValueError('No valid dataset definition found in file %s.' % options.data_file)
-  print('Using dataset stored in file %s.' % options.model_file)
-
-mu0 = res.poi_initial_value
-poi_bounds = (res.poi_min, res.poi_max)
-
-bounds = []
-if options.bounds :
-  bound_specs = options.bounds.split(',')
-  try :
-    for spec in bound_specs :
-      fields = spec.split(':')
-      bounds.append(ParBound(fields[0], float(fields[1]) if fields[1] != '' else None, float(fields[2]) if fields[2] != '' else None))
-  except Exception as inst:
-    print('ERROR: could not parse parameter bound specification "%s", expected in the form name1:[min]:[max],name2:[min]:[max],...' % options.bounds)
-    raise(inst)
-
-# Check the fastprof CLs against the ones in the reference: in principle this should match well,
-# otherwise it means what we generate isn't exactly comparable to the observation, which would be a problem...
-print('Check CL computed from fast model against those of the full model (a large difference would require to correct the sampling distributions) :')
-if options.test_statistic == 'q~mu' :
-  calc = QMuTildaCalculator(OptiMinimizer(data, mu0, poi_bounds), res)
-elif options.test_statistic == 'q_mu' :
-  calc = QMuCalculator(OptiMinimizer(data, mu0, poi_bounds), res)
-else:
-  raise ValueError('Unknown test statistic %s.' % options.test_statistic)
-calc.fill_qpv()
-calc.fill_fast_results()
-res.print(verbosity=1)
-
-if options.seed != None : np.random.seed(options.seed)
-niter = options.iterations
-samplers_clsb = []
-samplers_cl_b = []
-for fit_result in res.fit_results :
-  test_hypo = fit_result['hypo_pars']
-  if options.sethypo != '' :
-    try:
-      sets = [ v.replace(' ', '').split('=') for v in options.sethypo.split(',') ]
-      for (var, val) in sets :
-        if not var in test_hypo :
-          raise ValueError("Cannot find '%s' among hypothesis parameters." % var)
-        test_hypo[var] = float(val)
-        print("INFO : setting %s=%g in hypothesis for %s = %g" % (var, float(val), model.poi_name, test_hypo.poi))
-    except Exception as inst :
-      print(inst)
-      raise ValueError("ERROR : invalid variable assignment string '%s'." % options.sethypo)
-  tmu_0 = fit_result['fast_tmu_0']
-  gen0_hypo = copy.deepcopy(test_hypo).set_poi(0)
-  samplers_clsb.append(OptiSampler(model, test_hypo, mu0=mu0, poi_bounds=poi_bounds, bounds=bounds, print_freq=options.print_freq, debug=options.debug, niter=niter, tmu_A=tmu_0, tmu_0=tmu_0))
-  samplers_cl_b.append(OptiSampler(model, test_hypo, mu0=mu0, poi_bounds=poi_bounds, bounds=bounds, print_freq=options.print_freq, debug=options.debug, niter=niter, tmu_A=tmu_0, tmu_0=tmu_0, gen_hypo=gen0_hypo))
-
-opti_samples = CLsSamples( \
-  Samples(samplers_clsb, options.output_file), \
-  Samples(samplers_cl_b, options.output_file + '_clb')) \
-  .generate_and_save(options.ntoys, break_locks=options.break_locks)
-
-if options.truncate_dist : opti_samples.cut(None, options.truncate_dist)
-
-for fit_result in fit_results :
-  fit_result['sampling_pv' ] = opti_samples.clsb.pv(fit_result[res.poi_name], fit_result['pv'])
-  fit_result['sampling_clb'] = opti_samples.cl_b.pv(fit_result[res.poi_name], fit_result['pv'])
-  fit_result['sampling_cls'] = opti_samples.pv     (fit_result[res.poi_name], fit_result['pv'])
-
-if options.bands :
-  sampling_bands = opti_samples.bands(options.bands)
-  for band in np.linspace(-options.bands, options.bands, 2*options.bands + 1) :
-    for fit_result, band_point in zip(fit_results, sampling_bands[band]) : fit_result['sampling_cls_%+d' % band] = band_point
-
-res.print(verbosity=1)
-
-limit_asy_full_clsb = calc.limit('pv'          , options.cl)
-limit_asy_fast_clsb = calc.limit('fast_pv'     , options.cl)
-limit_sampling_clsb = calc.limit('sampling_pv' , options.cl)
-limit_asy_full_cls  = calc.limit('cls'         , options.cl)
-limit_asy_fast_cls  = calc.limit('fast_cls'    , options.cl)
-limit_sampling_cls  = calc.limit('sampling_cls', options.cl)
-
-if options.bands :
-  limit_sampling_cls_bands = {}
-  for band in np.linspace(-options.bands, options.bands, 2*options.bands + 1) :
-    limit_sampling_cls_bands[band] = calc.limit('sampling_cls_%+d' % band, options.cl)
-
-# Print results
-if limit_asy_full_clsb : print('Asymptotics, full model, CLsb : UL(%g%%) = %g (N_signal = %g)' % (100*options.cl, limit_asy_full_clsb, np.sum(model.s_exp(model.expected_pars(limit_asy_full_clsb)))))
-if limit_asy_fast_clsb : print('Asymptotics, fast model, CLsb : UL(%g%%) = %g (N_signal = %g)' % (100*options.cl, limit_asy_fast_clsb, np.sum(model.s_exp(model.expected_pars(limit_asy_fast_clsb)))))
-if limit_sampling_clsb : print('Sampling   , fast model, CLsb : UL(%g%%) = %g (N_signal = %g)' % (100*options.cl, limit_sampling_clsb, np.sum(model.s_exp(model.expected_pars(limit_sampling_clsb)))))
-if limit_asy_full_cls  : print('Asymptotics, full model, CLs  : UL(%g%%) = %g (N_signal = %g)' % (100*options.cl, limit_asy_full_cls , np.sum(model.s_exp(model.expected_pars(limit_asy_full_cls )))))
-if limit_asy_fast_cls  : print('Asymptotics, fast model, CLs  : UL(%g%%) = %g (N_signal = %g)' % (100*options.cl, limit_asy_fast_cls , np.sum(model.s_exp(model.expected_pars(limit_asy_fast_cls )))))
-if limit_sampling_cls  : print('Sampling   , fast model, CLs  : UL(%g%%) = %g (N_signal = %g)' % (100*options.cl, limit_sampling_cls , np.sum(model.s_exp(model.expected_pars(limit_sampling_cls )))))
-
-if options.bands :
-  for band in np.linspace(-options.bands, options.bands, 2*options.bands + 1) :
-    if limit_sampling_cls_bands[band] :
-      print('Expected limit band, fast model, %+d sigma band : UL(%g%%) = %g (N_signal = %g)' % (band, 100*options.cl, limit_sampling_cls_bands[band], np.sum(model.s_exp(model.expected_pars(limit_sampling_cls_bands[band])))))
-
-# Plot results
-if not options.batch_mode :
-  plt.ion()
-  fig1 = plt.figure(1)
-  plt.suptitle('$CL_{s+b}$')
-  plt.xlabel(model.poi_name)
-  plt.ylabel('$CL_{s+b}$')
-  plt.plot(res.hypos, [ fit_result['pv']          for fit_result in fit_results ], options.marker + 'r:' , label = 'Asymptotics')
-  plt.plot(res.hypos, [ fit_result['sampling_pv'] for fit_result in fit_results ], options.marker + 'b-'  , label = 'Sampling')
-  plt.legend(loc=1) # 1 -> upper right
-  plt.axhline(y=1 - options.cl, color='k', linestyle='dotted')
-
-  fig2 = plt.figure(2)
-  plt.suptitle('$CL_s$')
-  plt.xlabel(model.poi_name)
-  plt.ylabel('$CL_s$')
-  if options.bands :
-    opti_samples.plot_bands(options.bands)
-  plt.plot(res.hypos, [ fit_result['cls']          for fit_result in fit_results ], options.marker + 'r:' , label = 'Asymptotics')
-  plt.plot(res.hypos, [ fit_result['sampling_cls'] for fit_result in fit_results ], options.marker + 'b-'  , label = 'Sampling')
-  plt.legend(loc=1) # 1 -> upper right
-  plt.axhline(y=1 - options.cl, color='k', linestyle='dotted')
-  fig1.savefig(options.output_file + '_clsb.pdf')
-  fig2.savefig(options.output_file + '_cls.pdf')
-  plt.show()
-
-jdict = {}
-jdict['cl'] = options.cl
-jdict['poi'] = model.poi_name
-jdict['limit_sampling_CLs'] = limit_sampling_cls
-jdict['limit_asymptotics_CLs'] = limit_asy_full_cls
-jdict['limit_asymptotics_CLs_fast'] = limit_asy_fast_cls
-jdict['limit_sampling_CLsb'] = limit_sampling_clsb
-jdict['limit_asymptotics_CLsb'] = limit_asy_full_clsb
-jdict['limit_asymptotics_CLsb_fast'] = limit_asy_fast_clsb
-
-if options.bands :
-  for band in np.linspace(-options.bands, options.bands, 2*options.bands + 1) :
-    jdict['limit_sampling_CLs_expected_band_%+d' % band] = limit_sampling_cls_bands[band]
-
-with open(options.output_file + '_results.json', 'w') as fd:
-  json.dump(jdict, fd, ensure_ascii=True, indent=3)
-=======
 def run(argv = None) :
   parser = ArgumentParser("compute_limits.py", formatter_class=ArgumentDefaultsHelpFormatter)
   parser.description = __doc__
@@ -382,5 +197,4 @@
     json.dump(jdict, fd, ensure_ascii=True, indent=3)
 
 if __name__ == '__main__':
-  run()
->>>>>>> 0b6d2266
+  run()