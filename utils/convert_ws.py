--- conflicted
+++ resolved
@@ -121,112 +121,6 @@
             cons_aux[mpar.GetName()] = aux
   except Exception as inst :
     print(inst)
-<<<<<<< HEAD
-    raise ValueError("ERROR: invalid background parameter specification '%s'." % options.bkg)
-
-aux_alphas = []
-aux_betas  = []
-alphas = []
-betas = []
-gammas = []
-
-aux_obs = ROOT.RooArgList(mconfig.GetGlobalObservables())
-nuis_pars = mconfig.GetNuisanceParameters().selectByAttrib('Constant', False)
-pdfs = main_pdf.pdfList()
-try:
-  for o in range(0, len(aux_obs)) :
-    aux = aux_obs.at(o)
-    for p in range(0, len(pdfs)) :
-      pdf = pdfs.at(p)
-      if len(pdf.getDependents(ROOT.RooArgSet(aux))) > 0 :
-        matching_pars = pdf.getDependents(nuis_pars)
-        if len(matching_pars) == 1 :
-          mpar = ROOT.RooArgList(matching_pars).at(0)
-          print('INFO: Matching aux %s to NP %s' % (aux.GetName(), mpar.GetName()))
-          if (len(signal_pdf.getDependents(matching_pars)) > 0 or len(nSignal.getDependents(matching_pars)) > 0 or mpar.GetName() in sig_pars) and not mpar.GetName() in bkg_pars :
-            alphas.append(mpar)
-            aux_alphas.append(aux)
-          else :
-            betas.append(mpar)
-            aux_betas.append(aux)
-except Exception as inst :
-  print(inst)
-  ValueError('Could not identify nuisance parameters')
-
-# 5 - Fill the common JSON header
-# --------------------------------
-bin_data = []
-for b in range(0, nbins) :
-  bin_datum = collections.OrderedDict()
-  bin_datum['lo_edge'] = bins[b]
-  bin_datum['hi_edge'] = bins[b+1]
-  bin_data.append(bin_datum)
-
-jdict = collections.OrderedDict()
-jdict['model_name'] = options.output_name
-jdict['obs_name'] = obs.GetTitle().replace('#','\\')
-jdict['obs_unit'] = obs.getUnit()
-jdict['bins'] = bin_data
-jdict['poi'] = poi.GetName()
-
-# 6 - Fill the model information
-# ------------------------------
-
-def fit(dataset, robust = False, n_max = 3, ref_nll = 0) :
-   main_pdf.getVariables().Print('V')
-   if options.binned :
-     if options.input_bins > 0 : obs.setBins(options.input_bins)
-     fit_data = dataset.binnedClone()
-   else :
-     fit_data = dataset
-   result = main_pdf.fitTo(fit_data, ROOT.RooFit.Offset(), ROOT.RooFit.SumW2Error(False), ROOT.RooFit.Minimizer('Minuit2', 'migrad'), ROOT.RooFit.Hesse(True), ROOT.RooFit.Save())
-   if robust and (result.status() != 0 or abs(result.minNll() - ref_nll) > 1) :
-     return fit(dataset, robust, n_max - 1, result.minNll())
-   else :
-     return result
-
-if options.refit != None :
-  poi.setVal(options.refit)
-  poi.setConstant(True)
-  print('=== Refitting PDF to specified dataset with under the POI = %g hypothesis.' % poi.getVal())
-  fit(data, robust=True)
-
-# If we specified both, then it means an Asimov with NP values profiled on the observed
-if options.data_name != '' and options.asimov != None :
-  poi_current = poi.getVal()
-  poi.setVal(options.asimov)
-  fit(data, robust=True)
-  print('=== Generating the main dataset as an Asimov with POI = %g and NP values below:' % poi.getVal())
-  nuis_pars.Print('V')
-  data = ROOT.RooStats.AsymptoticCalculator.MakeAsimovData(mconfig, ROOT.RooArgSet(), ROOT.RooArgSet())
-  poi.setVal(poi_current)
-
-if not options.data_only :
-  if options.asimov_errors != None :
-    poi.setVal(options.asimov_errors)
-    asimov = ROOT.RooStats.AsymptoticCalculator.MakeAsimovData(mconfig, ROOT.RooArgSet(), ROOT.RooArgSet())
-    print('=== Updating uncertainties using an Asimov dataset with POI = %g.' % poi.getVal())
-    nuis_pars.Print("V")
-    fit(rescaled_asimov, robust=True)
-
-  if poi.getVal() == 0 :
-    ws.saveSnapshot('nominalNPs', nuis_pars)
-    poi.setConstant(False)
-    asimov = ROOT.RooStats.AsymptoticCalculator.MakeAsimovData(mconfig, ROOT.RooArgSet(), ROOT.RooArgSet())
-    print('=== Determining POI uncertainty using an Asimov dataset with POI = %g.' % poi.getVal())
-    nuis_pars.Print("V")
-    fit(asimov, robust=True)
-    # The S/B should be adjusted to the expected sensitivity value to get
-    # reliable uncertainties on signal NPs. Choose POI = 2*uncertainty or this.
-    ws.loadSnapshot('nominalNPs')
-    poi.setVal(2*poi.getError())
-
-  np_list = ROOT.RooArgList(nuis_pars)
-  for p in range(0, len(np_list)) :
-    par = np_list.at(p)
-    if not par in alphas and not par in betas :
-      gammas.append(par)
-=======
     ValueError('Could not identify nuisance parameters')
   
   nuis_pars = []
@@ -263,7 +157,6 @@
     except Exception as inst :
       print(inst)
       raise ValueError('Invalid channel name specification %s : should be of the form name1,name2,...' % options.channel_names)
->>>>>>> 0b6d2266
 
 
   # 6. Identify the samples for this channel
